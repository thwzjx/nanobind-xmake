--- conflicted
+++ resolved
@@ -704,7 +704,6 @@
         t.get_stride(v, 0);
     assert 'incompatible function arguments' in str(excinfo.value)
 
-<<<<<<< HEAD
 @needs_numpy
 def test38_const_qualifiers_numpy():
     a = np.array([0, 0, 0, 3.14159, 0], dtype=np.float64)
@@ -783,10 +782,10 @@
     assert t.check_ro_by_rvalue_ref_const_float64(a);
     assert a[0] == 0.0;
     assert a[3] == 3.14159;
-=======
+
 @needs_cupy
 @pytest.mark.filterwarnings
-def test38_constrain_order_cupy():
+def test40_constrain_order_cupy():
     try:
         c = cp.zeros((3, 5))
         c.__dlpack__()
@@ -802,7 +801,7 @@
 
 
 @needs_cupy
-def test39_implicit_conversion_cupy():
+def test41_implicit_conversion_cupy():
     with warnings.catch_warnings():
         warnings.simplefilter("ignore")
         try:
@@ -819,5 +818,4 @@
         t.noimplicit(cp.zeros((2, 2), dtype=cp.int32))
 
     with pytest.raises(TypeError) as excinfo:
-        t.noimplicit(cp.zeros((2, 2), dtype=cp.uint8))
->>>>>>> 7f10b01c
+        t.noimplicit(cp.zeros((2, 2), dtype=cp.uint8))