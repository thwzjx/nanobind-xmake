#include <nanobind/stl/tuple.h>
#include <nanobind/stl/pair.h>
#include <nanobind/stl/vector.h>
#include <nanobind/stl/function.h>
#include <nanobind/stl/list.h>
#include <nanobind/stl/string.h>
#include <nanobind/stl/string_view.h>
#include <nanobind/stl/optional.h>
#include <nanobind/stl/variant.h>
#include <nanobind/stl/map.h>
#include <nanobind/stl/array.h>
#include <nanobind/stl/unordered_set.h>
#include <nanobind/stl/set.h>
#include <nanobind/stl/filesystem.h>
#include <nanobind/stl/complex.h>
#include <nanobind/stl/wstring.h>

NB_MAKE_OPAQUE(std::vector<float, std::allocator<float>>)

namespace nb = nanobind;

static int default_constructed = 0, value_constructed = 0, copy_constructed = 0,
           move_constructed = 0, copy_assigned = 0, move_assigned = 0,
           destructed = 0;

struct Movable {
    int value = 5;

    Movable() { default_constructed++; }
    Movable(int value) : value(value) { value_constructed++; }
    Movable(const Movable &s) : value(s.value) { copy_constructed++; }
    Movable(Movable &&s) noexcept : value(s.value) { s.value = 0; move_constructed++; }
    Movable &operator=(const Movable &s) { value = s.value; copy_assigned++; return *this; }
    Movable &operator=(Movable &&s) noexcept { std::swap(value, s.value); move_assigned++; return *this; }
    ~Movable() { destructed++; }
};

struct Copyable {
    int value = 5;

    Copyable() { default_constructed++; }
    Copyable(int value) : value(value) { value_constructed++; }
    Copyable(const Copyable &s) : value(s.value) { copy_constructed++; }
    Copyable &operator=(const Copyable &s) { value = s.value; copy_assigned++; return *this; }
    ~Copyable() { destructed++; }
};

struct NonAssignable {
  int value = 5;

  NonAssignable() = default;
  NonAssignable(const NonAssignable &x) : value(x.value) { }
  NonAssignable &operator=(const NonAssignable &) = delete;
};

struct StructWithReadonlyMap {
    std::map<std::string, uint64_t> map;
};

struct FuncWrapper {
    std::function<void(void)> f;
    static int alive;
    FuncWrapper() { alive++; }
    ~FuncWrapper() { alive--; }
};

int funcwrapper_tp_traverse(PyObject *self, visitproc visit, void *arg) {
    FuncWrapper *w = nb::inst_ptr<FuncWrapper>(self);

    nb::object f = nb::cast(w->f, nb::rv_policy::none);
    Py_VISIT(f.ptr());

    return 0;
};


int FuncWrapper::alive = 0;

void fail() { throw std::exception(); }

NB_MODULE(test_stl_ext, m) {
    m.def("stats", []{
        nb::dict d;
        d["default_constructed"] = default_constructed;
        d["value_constructed"] = value_constructed;
        d["copy_constructed"] = copy_constructed;
        d["move_constructed"] = move_constructed;
        d["copy_assigned"] = copy_assigned;
        d["move_assigned"] = move_assigned;
        d["destructed"] = destructed;
        return d;
    });

    m.def("reset", []() {
        default_constructed = 0;
        value_constructed = 0;
        copy_constructed = 0;
        move_constructed = 0;
        copy_assigned = 0;
        move_assigned = 0;
        destructed = 0;
    });

    nb::class_<Movable>(m, "Movable")
        .def(nb::init<>())
        .def(nb::init<int>())
        .def_rw("value", &Movable::value);

    nb::class_<Copyable>(m, "Copyable")
        .def(nb::init<>())
        .def(nb::init<int>())
        .def_rw("value", &Copyable::value);

    nb::class_<NonAssignable>(m, "NonAssignable")
        .def(nb::init<>())
        .def_rw("value", &NonAssignable::value);

    nb::class_<StructWithReadonlyMap>(m, "StructWithReadonlyMap")
        .def(nb::init<>())
        .def_ro("map", &StructWithReadonlyMap::map);

    // ----- test01-test12 ------

    m.def("return_movable", []() { return Movable(); });
    m.def("return_movable_ptr", []() { return new Movable(); });
    m.def("movable_in_value", [](Movable m) { if (m.value != 5) fail(); });
    m.def("movable_in_lvalue_ref", [](Movable &m) { if (m.value != 5) fail(); });
    m.def("movable_in_rvalue_ref", [](Movable &&m) { Movable x(std::move(m)); if (x.value != 5) fail(); });
    m.def("movable_in_ptr", [](Movable *m) { if (m->value != 5) fail(); });
    m.def("return_copyable", []() { return Copyable(); });
    m.def("return_copyable_ptr", []() { return new Copyable(); });
    m.def("copyable_in_value", [](Copyable m) { if (m.value != 5) fail(); });
    m.def("copyable_in_lvalue_ref", [](Copyable &m) { if (m.value != 5) fail(); });
    m.def("copyable_in_rvalue_ref", [](Copyable &&m) { Copyable x(m); if (x.value != 5) fail(); });
    m.def("copyable_in_ptr", [](Copyable *m) { if (m->value != 5) fail(); });

    // ----- test13-test20 ------

    m.def("tuple_return_movable", []() { return std::make_tuple(Movable()); });
    m.def("tuple_return_movable_ptr", []() { return std::make_tuple(new Movable()); });
    m.def("tuple_movable_in_value", [](std::tuple<Movable> m) { if (std::get<0>(m).value != 5) fail(); });
    m.def("tuple_movable_in_lvalue_ref", [](std::tuple<Movable&> m) { if (std::get<0>(m).value != 5) fail(); });
    m.def("tuple_movable_in_lvalue_ref_2", [](const std::tuple<Movable> &m) { if (std::get<0>(m).value != 5) fail(); });
    m.def("tuple_movable_in_rvalue_ref", [](std::tuple<Movable&&> m) { Movable x(std::move(std::get<0>(m))); if (x.value != 5) fail(); });
    m.def("tuple_movable_in_rvalue_ref_2", [](std::tuple<Movable> &&m) { Movable x(std::move(std::get<0>(m))); if (x.value != 5) fail(); });
    m.def("tuple_movable_in_ptr", [](std::tuple<Movable*> m) { if (std::get<0>(m)->value != 5) fail(); });

    // ----- test21 ------

    m.def("empty_tuple", [](std::tuple<>) { return std::tuple<>(); });
    m.def("swap_tuple", [](const std::tuple<int, float> &v) {
        return std::tuple<float, int>(std::get<1>(v), std::get<0>(v));
    });
    m.def("swap_pair", [](const std::pair<int, float> &v) {
        return std::pair<float, int>(std::get<1>(v), std::get<0>(v));
    });

    // ----- test22 ------
    m.def("vec_return_movable", [](){
        std::vector<Movable> x;
        x.reserve(10);
        for (int i = 0; i< 10; ++i)
            x.emplace_back(i);
        return x;
    });

    m.def("vec_return_copyable", [](){
        std::vector<Copyable> x;
        x.reserve(10);
        for (int i = 0; i < 10; ++i) {
            Copyable c(i);
            x.push_back(c);
        }
        return x;
    });

    m.def("vec_movable_in_value", [](std::vector<Movable> x) {
        if (x.size() != 10)
            fail();
        for (int i = 0; i< 10; ++i)
            if (x[i].value != i)
                fail();
    });


    m.def("vec_copyable_in_value", [](std::vector<Copyable> x) {
        if (x.size() != 10)
            fail();
        for (int i = 0; i< 10; ++i)
            if (x[i].value != i)
                fail();
    });


    m.def("vec_movable_in_lvalue_ref", [](std::vector<Movable> &x) {
        if (x.size() != 10)
            fail();
        for (int i = 0; i< 10; ++i)
            if (x[i].value != i)
                fail();
    });


    m.def("vec_movable_in_rvalue_ref", [](std::vector<Movable> &&x) {
        if (x.size() != 10)
            fail();
        for (int i = 0; i< 10; ++i)
            if (x[i].value != i)
                fail();
    });

    m.def("vec_movable_in_ptr_2", [](std::vector<Movable *> x) {
        if (x.size() != 10)
            fail();
        for (int i = 0; i< 10; ++i)
            if (x[i]->value != i)
                fail();
    });

    // ----- test29 ------
    using fvec = std::vector<float, std::allocator<float>>;
    nb::class_<fvec>(m, "float_vec")
        .def(nb::init<>())
        .def("push_back", [](fvec *fv, float f) { fv->push_back(f); })
        .def("size", [](const fvec &fv) { return fv.size(); });

    // ----- test30 ------

    m.def("return_empty_function", []() -> std::function<int(int)> {
        return {};
    });
    m.def("return_function", []() -> std::function<int(int)> {
        int k = 5;
        return [k](int l) { return k + l; };
    });

    m.def("call_function", [](std::function<int(int)> &f, int x) {
        return f(x);
    });

    m.def("return_void_function", [](std::function<void(void)> &f) {
        return f;
    });

    m.def("identity_list", [](std::list<int> &x) { return x; });

    PyType_Slot slots[] = {
        { Py_tp_traverse, (void *) funcwrapper_tp_traverse },
        { 0, 0 }
    };

    nb::class_<FuncWrapper>(m, "FuncWrapper", nb::type_slots(slots))
        .def(nb::init<>())
        .def_rw("f", &FuncWrapper::f)
        .def_ro_static("alive", &FuncWrapper::alive, "static read-only property");

    // ----- test35 ------
    m.def("identity_string", [](std::string& x) { return x; });
    m.def("identity_string_view", [](std::string_view& x) { return x; });

    // ----- test36-test42 ------
    m.def("optional_copyable", [](std::optional<Copyable> &) {}, nb::arg("x").none());
    m.def("optional_copyable_ptr", [](std::optional<Copyable *> &) {}, nb::arg("x").none());
    m.def("optional_none", [](std::optional<Copyable> &x) { if(x) fail(); }, nb::arg("x").none());
    m.def("optional_ret_opt_movable", []() { return std::optional<Movable>(Movable()); });
    m.def("optional_ret_opt_movable_ptr", []() { return new std::optional<Movable *>(new Movable()); });
    m.def("optional_ret_opt_none", []() { return std::optional<Movable>(); });
    m.def("optional_unbound_type", [](std::optional<int> &x) { return x; }, nb::arg("x") = nb::none());
    m.def("optional_unbound_type_with_nullopt_as_default", [](std::optional<int> &x) { return x; }, nb::arg("x") = std::nullopt);
    m.def("optional_non_assignable", [](std::optional<NonAssignable> &x) { return x; });

    // ----- test43-test50 ------
    m.def("variant_copyable", [](std::variant<Copyable, int> &) {});
    m.def("variant_copyable_none", [](std::variant<std::monostate, int, Copyable> &) {}, nb::arg("x").none());
    m.def("variant_copyable_ptr", [](std::variant<Copyable *, int> &) {});
    m.def("variant_copyable_ptr_none", [](std::variant<Copyable *, int> &) {}, nb::arg("x").none());
    m.def("variant_ret_var_copyable", []() { return std::variant<Copyable, int>(); });
    m.def("variant_ret_var_none", []() { return std::variant<std::monostate, Copyable, int>(); });
    m.def("variant_unbound_type", [](std::variant<std::monostate, nb::list, nb::tuple, int> &x) { return x; },
          nb::arg("x") = nb::none());

    // ----- test50-test57 ------
    m.def("map_return_movable_value", [](){
        std::map<std::string, Movable> x;
        for (int i = 0; i < 10; ++i)
            x.emplace(std::string(1, (char) ('a' + i)), i);
        return x;
    });

    m.def("map_return_copyable_value", [](){
        std::map<std::string, Copyable> x;
        for (int i = 0; i < 10; ++i) {
            Copyable c(i);
            x.insert({std::string(1, (char) ('a' + i)), c});
        }
        return x;
    });

    m.def("map_movable_in_value", [](std::map<std::string, Movable> x) {
        if (x.size() != 10) fail();
        for (int i = 0; i < 10; ++i) {
            std::string key(1, (char) ('a' + i));
            if (x.find(key) == x.end()) fail();
            if (x[key].value != i) fail();
        }
    }, nb::arg("x"));

    m.def("map_copyable_in_value", [](std::map<std::string, Copyable> x) {
        if (x.size() != 10) fail();
        for (int i = 0; i < 10; ++i) {
            std::string key(1, (char) ('a' + i));
            if (x.find(key) == x.end()) fail();
            if (x[key].value != i) fail();
        }
    }, nb::arg("x"));

    m.def("map_movable_in_lvalue_ref", [](std::map<std::string, Movable> &x) {
        if (x.size() != 10) fail();
        for (int i = 0; i < 10; ++i) {
            std::string key(1, (char) ('a' + i));
            if (x.find(key) == x.end()) fail();
            if (x[key].value != i) fail();
        }
    }, nb::arg("x"));

    m.def("map_movable_in_rvalue_ref", [](std::map<std::string, Movable> &&x) {
        if (x.size() != 10) fail();
        for (int i = 0; i < 10; ++i) {
            std::string key(1, (char) ('a' + i));
            if (x.find(key) == x.end()) fail();
            if (x[key].value != i) fail();
        }
    }, nb::arg("x"));

    m.def("map_movable_in_ptr", [](std::map<std::string, Movable *> x) {
        if (x.size() != 10) fail();
        for (int i = 0; i < 10; ++i) {
            std::string key(1, (char) ('a' + i));
            if (x.find(key) == x.end()) fail();
            if (x[key]->value != i) fail();
        }
    }, nb::arg("x"));

    m.def("map_return_readonly_value", [](){
        StructWithReadonlyMap x;
        for (int i = 0; i < 10; ++i) {
            x.map.insert({std::string(1, (char) ('a' + i)), i});
        }
        return x;
    });

    // test58
    m.def("array_out", [](){ return std::array<int, 3>{1, 2, 3}; });
    m.def("array_in", [](std::array<int, 3> x) { return x[0] + x[1] + x[2]; });

    // ----- test60-test64 ------
    m.def("set_return_value", []() {
        std::set<std::string> x;
        for (int i = 0; i < 10; ++i)
            x.emplace(std::string(1, (char) ('a' + i)));
        return x;
    });

    m.def("unordered_set_return_value", []() {
        std::unordered_set<std::string> x;
        for (int i = 0; i < 10; ++i)
            x.emplace(std::string(1, (char) ('a' + i)));
        return x;
    });

    m.def("set_in_value", [](std::set<std::string> x) {
            if (x.size() != 10)
                fail();
            for (int i = 0; i < 10; ++i) {
                std::string key(1, (char) ('a' + i));
                if (x.find(key) == x.end())
                    fail();
            }
        },
        nb::arg("x"));


    m.def(
        "unordered_set_in_value", [](std::unordered_set<std::string> x) {
            if (x.size() != 10)
                fail();
            for (int i = 0; i < 10; ++i) {
                std::string key(1, (char) ('a' + i));
                if (x.find(key) == x.end())
                    fail();
            }
        },
        nb::arg("x"));

    m.def(
        "set_in_lvalue_ref", [](std::set<std::string>& x) {
            if (x.size() != 10)
                fail();
            for (int i = 0; i < 10; ++i) {
                std::string key(1, (char) ('a' + i));
                if (x.find(key) == x.end())
                    fail();
            }
        },
        nb::arg("x"));

    m.def(
        "set_in_rvalue_ref", [](std::set<std::string>&& x) {
            if (x.size() != 10)
                fail();
            for (int i = 0; i < 10; ++i) {
                std::string key(1, (char) ('a' + i));
                if (x.find(key) == x.end())
                    fail();
            }
        },
        nb::arg("x"));

    // std::filesystem incomplete on GCC 8
#if !(defined(__GNUC__) && !defined(__clang__) && __GNUC__ <= 8)
    // test66
    m.def("replace_extension", [](std::filesystem::path p, std::string ext) {
        return p.replace_extension(ext);
    });
    m.def("parent_path", [](const std::filesystem::path &p) { return p.parent_path(); });
#endif

    struct ClassWithMovableField {
        std::vector<Movable> movable;
    };

    nb::class_<ClassWithMovableField>(m, "ClassWithMovableField")
        .def(nb::init<>())
        .def_rw("movable", &ClassWithMovableField::movable);

    // test67 std::vector<bool>
    m.def("flip_vector_bool", [](std::vector<bool> vec) {
        vec.flip();
        return vec;
    });


    m.def("complex_value_float", [](const std::complex<float>& x){
        return x;
    });
    m.def("complex_value_double", [](const std::complex<double>& x){
        return x;
    });

    m.def("complex_array_float", [](const std::vector<std::complex<float>>& x){
        return x;
    });
    m.def("complex_array_double", [](const std::vector<std::complex<double>>& x){
        return x;
    });

    m.def("vector_str", [](const std::vector<std::string>& x){
        return x;
    });
    m.def("vector_str", [](std::string& x){
        return x;
    });

<<<<<<< HEAD
    // uncomment to see compiler error:
    //m.def("optional_intptr", [](std::optional<int*>) {});
    m.def("optional_cstr", [](std::optional<const char*> arg) {
        return arg.value_or("none");
    }, nb::arg().none());
=======
    m.def("pass_wstr", [](std::wstring ws) { return ws; });
>>>>>>> 983d6c0f
}<|MERGE_RESOLUTION|>--- conflicted
+++ resolved
@@ -461,13 +461,11 @@
         return x;
     });
 
-<<<<<<< HEAD
     // uncomment to see compiler error:
     //m.def("optional_intptr", [](std::optional<int*>) {});
     m.def("optional_cstr", [](std::optional<const char*> arg) {
         return arg.value_or("none");
     }, nb::arg().none());
-=======
+
     m.def("pass_wstr", [](std::wstring ws) { return ws; });
->>>>>>> 983d6c0f
 }