/*
    nanobind/nb_lib.h: Interface to libnanobind.so

    Copyright (c) 2022 Wenzel Jakob

    All rights reserved. Use of this source code is governed by a
    BSD-style license that can be found in the LICENSE file.
*/

NAMESPACE_BEGIN(NB_NAMESPACE)

// Forward declarations for types in dlpack.h (1)
namespace dlpack { struct tensor; struct dtype; }

NAMESPACE_BEGIN(detail)

// Forward declarations for types in dlpack.h (2)
struct tensor_handle;
struct tensor_req;

/**
 * Helper class to clean temporaries created by function dispatch.
 * The first element serves a special role: it stores the 'self'
 * object of method calls (for rv_policy::reference_internal).
 */
struct NB_CORE cleanup_list {
public:
    static constexpr uint32_t Small = 6;

    cleanup_list(PyObject *self) :
        m_size{1},
        m_capacity{Small},
        m_data{m_local} {
        m_local[0] = self;
    }

    ~cleanup_list() = default;

    /// Append a single PyObject to the cleanup stack
    NB_INLINE void append(PyObject *value) noexcept {
        if (m_size >= m_capacity)
            expand();
        m_data[m_size++] = value;
    }

    NB_INLINE PyObject *self() const {
        return m_local[0];
    }

    /// Decrease the reference count of all appended objects
    void release() noexcept;

protected:
    /// Out of memory, expand..
    void expand() noexcept;

protected:
    uint32_t m_size;
    uint32_t m_capacity;
    PyObject **m_data;
    PyObject *m_local[Small];
};


// ========================================================================

/// Raise a std::runtime_error with the given message
#if defined(__GNUC__)
    __attribute__((noreturn, __format__ (__printf__, 1, 2)))
#else
    [[noreturn]]
#endif
NB_CORE void raise(const char *fmt, ...);

/// Abort the process with a fatal error
#if defined(__GNUC__)
    __attribute__((noreturn, __format__ (__printf__, 1, 2)))
#else
    [[noreturn]]
#endif
NB_CORE void fail(const char *fmt, ...) noexcept;

/// Raise nanobind::python_error after an error condition was found
NB_CORE void raise_python_error();

/// Raise nanobind::next_overload
NB_CORE void raise_next_overload();

// ========================================================================

/// Convert a Python object into a Python unicode string
NB_CORE PyObject *str_from_obj(PyObject *o);

/// Convert an UTF8 null-terminated C string into a Python unicode string
NB_CORE PyObject *str_from_cstr(const char *c);

/// Convert an UTF8 C string + size into a Python unicode string
NB_CORE PyObject *str_from_cstr_and_size(const char *c, size_t n);

// ========================================================================

/// Convert a Python object into a Python byte string
NB_CORE PyObject *bytes_from_obj(PyObject *o);

/// Convert an UTF8 null-terminated C string into a Python byte string
NB_CORE PyObject *bytes_from_cstr(const char *c);

/// Convert an UTF8 C string + size into a Python byte string
NB_CORE PyObject *bytes_from_cstr_and_size(const char *c, size_t n);

// ========================================================================

/// Convert a Python object into a Python integer
NB_CORE PyObject *int_from_obj(PyObject *o);

// ========================================================================

/// Get an object attribute or raise an exception
NB_CORE PyObject *getattr(PyObject *obj, const char *key);
NB_CORE PyObject *getattr(PyObject *obj, PyObject *key);

/// Get an object attribute or return a default value (never raises)
NB_CORE PyObject *getattr(PyObject *obj, const char *key, PyObject *def) noexcept;
NB_CORE PyObject *getattr(PyObject *obj, PyObject *key, PyObject *def) noexcept;

/// Get an object attribute or raise an exception. Skip if 'out' is non-null
NB_CORE void getattr_or_raise(PyObject *obj, const char *key, PyObject **out);
NB_CORE void getattr_or_raise(PyObject *obj, PyObject *key, PyObject **out);

/// Set an object attribute / item
NB_CORE void setattr(PyObject *obj, const char *key, PyObject *value);
NB_CORE void setattr(PyObject *obj, PyObject *key, PyObject *value);

// ========================================================================

/// Index into an object or raise an exception. Skip if 'out' is non-null
NB_CORE void getitem_or_raise(PyObject *obj, Py_ssize_t, PyObject **out);
NB_CORE void getitem_or_raise(PyObject *obj, const char *key, PyObject **out);
NB_CORE void getitem_or_raise(PyObject *obj, PyObject *key, PyObject **out);

/// Set an item or raise an exception
NB_CORE void setitem(PyObject *obj, Py_ssize_t, PyObject *value);
NB_CORE void setitem(PyObject *obj, const char *key, PyObject *value);
NB_CORE void setitem(PyObject *obj, PyObject *key, PyObject *value);

// ========================================================================

/// Determine the length of a Python object
NB_CORE size_t obj_len(PyObject *o);

/// Obtain a string representation of a Python object
NB_CORE PyObject* obj_repr(PyObject *o);

/// Perform a comparison between Python objects and handle errors
NB_CORE bool obj_comp(PyObject *a, PyObject *b, int value);

/// Perform an unary operation on a Python object with error handling
NB_CORE PyObject *obj_op_1(PyObject *a, PyObject* (*op)(PyObject*));

/// Perform an unary operation on a Python object with error handling
NB_CORE PyObject *obj_op_2(PyObject *a, PyObject *b,
                           PyObject *(*op)(PyObject *, PyObject *));

// Perform a vector function call
NB_CORE PyObject *obj_vectorcall(PyObject *base, PyObject *const *args,
                                 size_t nargsf, PyObject *kwnames,
                                 bool method_call);

/// Create an iterator from 'o', raise an exception in case of errors
NB_CORE PyObject *obj_iter(PyObject *o);

/// Advance the iterator 'o', raise an exception in case of errors
NB_CORE PyObject *obj_iter_next(PyObject *o);

// ========================================================================

// Conversion validity check done by nb::make_tuple
NB_CORE void tuple_check(PyObject *tuple, size_t nargs);

// ========================================================================

// Append a single argument to a function call
NB_CORE void call_append_arg(PyObject *args, size_t &nargs, PyObject *value);

// Append a variable-length sequence of arguments to a function call
NB_CORE void call_append_args(PyObject *args, size_t &nargs, PyObject *value);

// Append a single keyword argument to a function call
NB_CORE void call_append_kwarg(PyObject *kwargs, const char *name, PyObject *value);

// Append a variable-length dictionary of keyword arguments to a function call
NB_CORE void call_append_kwargs(PyObject *kwargs, PyObject *value);

// ========================================================================

// If the given sequence has the size 'size', return a pointer to its contents.
// May produce a temporary.
NB_CORE PyObject **seq_get_with_size(PyObject *seq, size_t size,
                                     PyObject **temp) noexcept;

// Like the above, but return the size instead of checking it.
NB_CORE PyObject **seq_get(PyObject *seq, size_t *size,
                           PyObject **temp) noexcept;

// ========================================================================

/// Create a new capsule object with a name
NB_CORE PyObject *capsule_new(const void *ptr, const char *name,
                              void (*free)(void *) noexcept) noexcept;

// ========================================================================

/// Create a Python function object for the given function record
NB_CORE PyObject *nb_func_new(const void *data) noexcept;

// ========================================================================

/// Create a Python type object for the given type record
struct type_data;
NB_CORE PyObject *nb_type_new(const type_data *c) noexcept;

/// Extract a pointer to a C++ type underlying a Python object, if possible
NB_CORE bool nb_type_get(const std::type_info *t, PyObject *o, uint8_t flags,
                         cleanup_list *cleanup, void **out) noexcept;

/// Cast a C++ type instance into a Python object
NB_CORE PyObject *nb_type_put(const std::type_info *cpp_type, void *value,
                              rv_policy rvp, cleanup_list *cleanup,
                              bool *is_new) noexcept;

// Special version of 'nb_type_put' for unique pointers and ownership transfer
NB_CORE PyObject *nb_type_put_unique(const std::type_info *cpp_type,
                                     void *value, cleanup_list *cleanup,
                                     bool cpp_delete) noexcept;

/// Try to reliquish ownership from Python object to a unique_ptr
NB_CORE void nb_type_relinquish_ownership(PyObject *o, bool cpp_delete);

/// Get a pointer to a user-defined 'extra' value associated with the nb_type t.
NB_CORE void *nb_type_supplement(PyObject *t) noexcept;

/// Check if the given python object represents a nanobind type
NB_CORE bool nb_type_check(PyObject *t) noexcept;

/// Return the size of the type wrapped by the given nanobind type object
NB_CORE size_t nb_type_size(PyObject *t) noexcept;

/// Return the alignment of the type wrapped by the given nanobind type object
NB_CORE size_t nb_type_align(PyObject *t) noexcept;

/// Return the C++ type_info wrapped by the given nanobind type object
NB_CORE const std::type_info *nb_type_info(PyObject *t) noexcept;

/// Get a pointer to the instance data of a nanobind instance (nb_inst)
NB_CORE void *nb_inst_ptr(PyObject *o) noexcept;

/// Check if a Python type object wraps an instance of a specific C++ type
NB_CORE bool nb_type_isinstance(PyObject *obj, const std::type_info *t) noexcept;

/// Search for the Python type object associated with a C++ type
NB_CORE PyObject *nb_type_lookup(const std::type_info *t) noexcept;

/// Allocate an instance of type 't'
NB_CORE PyObject *nb_inst_alloc(PyTypeObject *t);

/// Allocate an instance of type 't' referencing the existing 'ptr'
NB_CORE PyObject *nb_inst_wrap(PyTypeObject *t, void *ptr);

/// Call the destructor of the given python object
NB_CORE void nb_inst_destruct(PyObject *o) noexcept;

/// Zero-initialize a POD type and mark it as ready + to be destructed upon GC
NB_CORE void nb_inst_zero(PyObject *o) noexcept;

/// Copy-construct 'dst' from 'src', mark it as ready and to be destructed (must have the same nb_type)
NB_CORE void nb_inst_copy(PyObject *dst, const PyObject *src) noexcept;

/// Move-construct 'dst' from 'src', mark it as ready and to be destructed (must have the same nb_type)
NB_CORE void nb_inst_move(PyObject *dst, const PyObject *src) noexcept;

/**
 * This function can be used to manually set two important flags associated with
 * every nanobind instance (``nb_inst``).
 *
 * 1. 'ready': is the object fully constructed? Otherwise, nanobind will not
 *    allow passing it to a function.
 *
 * 2. 'destruct': Should nanobind call the C++ destructor when the instance
 *    is garbage collected?
 */
NB_CORE void nb_inst_set_state(PyObject *o, bool ready, bool destruct) noexcept;

/// Query the 'ready' and 'destruct' flags of an instance
NB_CORE std::pair<bool, bool> nb_inst_state(PyObject *o) noexcept;

// ========================================================================

// Create and install a Python property object
NB_CORE void property_install(PyObject *scope, const char *name, bool is_static,
                              PyObject *getter, PyObject *setter) noexcept;

// ========================================================================

NB_CORE PyObject *get_override(void *ptr, const std::type_info *type,
                               const char *name, bool pure);

// ========================================================================

// Ensure that 'patient' cannot be GCed while 'nurse' is alive
NB_CORE void keep_alive(PyObject *nurse, PyObject *patient) noexcept;

// Keep 'payload' alive until 'nurse' is GCed
NB_CORE void keep_alive(PyObject *nurse, void *payload,
                        void (*deleter)(void *) noexcept) noexcept;

// ========================================================================

/// Indicate to nanobind that an implicit constructor can convert 'src' -> 'dst'
NB_CORE void implicitly_convertible(const std::type_info *src,
                                    const std::type_info *dst) noexcept;

/// Register a callback to check if implicit conversion to 'dst' is possible
NB_CORE void implicitly_convertible(bool (*predicate)(PyTypeObject *,
                                                      PyObject *,
                                                      cleanup_list *),
                                    const std::type_info *dst) noexcept;

// ========================================================================

/// Add an entry to an enumeration
NB_CORE void nb_enum_put(PyObject *type, const char *name, const void *value,
                         const char *doc) noexcept;

/// Export enum entries to the parent scope
NB_CORE void nb_enum_export(PyObject *type);

// ========================================================================

/// Try to import a Python extension module, raises an exception upon failure
NB_CORE PyObject *module_import(const char *name);

/// Create a new extension module with the given name
NB_CORE PyObject *module_new(const char *name, PyModuleDef *def) noexcept;

/// Create a submodule of an existing module
NB_CORE PyObject *module_new_submodule(PyObject *base, const char *name,
                                       const char *doc) noexcept;


// ========================================================================

// Try to import a reference-counted tensor object via DLPack
NB_CORE tensor_handle *tensor_import(PyObject *o, const tensor_req *req,
                                     bool convert) noexcept;

// Describe a local tensor object using a DLPack capsule
NB_CORE tensor_handle *tensor_create(void *value, size_t ndim,
                                     const size_t *shape, PyObject *owner,
                                     const int64_t *strides,
                                     dlpack::dtype *dtype, int32_t device,
                                     int32_t device_id);

/// Increase the reference count of the given tensor object; returns a pointer
/// to the underlying DLtensor
NB_CORE dlpack::tensor *tensor_inc_ref(tensor_handle *) noexcept;

/// Decrease the reference count of the given tensor object
NB_CORE void tensor_dec_ref(tensor_handle *) noexcept;

/// Wrap a tensor_handle* into a PyCapsule
NB_CORE PyObject *tensor_wrap(tensor_handle *, int framework) noexcept;

// ========================================================================

/// Print to stdout using Python
NB_CORE void print(PyObject *file, PyObject *str, PyObject *end);

// ========================================================================

typedef void (*exception_translator)(const std::exception_ptr &, void *);

NB_CORE void register_exception_translator(exception_translator translator,
                                           void *payload);

NB_CORE PyObject *exception_new(PyObject *mod, const char *name,
                                PyObject *base);

// ========================================================================

NB_CORE bool load_i8 (PyObject *o, uint8_t flags, int8_t *out) noexcept;
NB_CORE bool load_u8 (PyObject *o, uint8_t flags, uint8_t *out) noexcept;
NB_CORE bool load_i16(PyObject *o, uint8_t flags, int16_t *out) noexcept;
NB_CORE bool load_u16(PyObject *o, uint8_t flags, uint16_t *out) noexcept;
NB_CORE bool load_i32(PyObject *o, uint8_t flags, int32_t *out) noexcept;
NB_CORE bool load_u32(PyObject *o, uint8_t flags, uint32_t *out) noexcept;
NB_CORE bool load_i64(PyObject *o, uint8_t flags, int64_t *out) noexcept;
NB_CORE bool load_u64(PyObject *o, uint8_t flags, uint64_t *out) noexcept;
NB_CORE bool load_f32(PyObject *o, uint8_t flags, float *out) noexcept;
NB_CORE bool load_f64(PyObject *o, uint8_t flags, double *out) noexcept;

// ========================================================================

<<<<<<< HEAD
void set_leak_warnings(bool print_leak_warnings) noexcept;
=======
/// Increase the reference count of 'o', and check that the GIL is held
NB_CORE void incref_checked(PyObject *o) noexcept;

/// Decrease the reference count of 'o', and check that the GIL is held
NB_CORE void decref_checked(PyObject *o) noexcept;
>>>>>>> a1b245fc

NAMESPACE_END(detail)
NAMESPACE_END(NB_NAMESPACE)<|MERGE_RESOLUTION|>--- conflicted
+++ resolved
@@ -400,15 +400,15 @@
 
 // ========================================================================
 
-<<<<<<< HEAD
-void set_leak_warnings(bool print_leak_warnings) noexcept;
-=======
 /// Increase the reference count of 'o', and check that the GIL is held
 NB_CORE void incref_checked(PyObject *o) noexcept;
 
 /// Decrease the reference count of 'o', and check that the GIL is held
 NB_CORE void decref_checked(PyObject *o) noexcept;
->>>>>>> a1b245fc
+
+// ========================================================================
+
+void set_leak_warnings(bool print_leak_warnings) noexcept;
 
 NAMESPACE_END(detail)
 NAMESPACE_END(NB_NAMESPACE)