--- conflicted
+++ resolved
@@ -24,14 +24,12 @@
   This change was prompted by discussion
   `#605 <https://github.com/wjakob/nanobind/discussions/605>`__.
 
-<<<<<<< HEAD
-* Added a wrapper type :cpp:class:`bytearray`.
-=======
 * Keyword argument annotations are now properly supported with
   :cpp:struct:`nb::new_ <new_>`, passed in the same way they would be with
   :cpp:struct:`nb::init <init>`. (issue `#668
   <https://github.com/wjakob/nanobind/issues/668>`__)
->>>>>>> 41dfbc73
+  
+* Added a wrapper type :cpp:class:`bytearray`.
 
 Version 2.0.0 (May 23, 2024)
 ----------------------------
